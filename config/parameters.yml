EXPERIMENT:
<<<<<<< HEAD
  ID: encoder_check # Give your experiment a unique ID which is used in the log
=======
  ID: range_in_sem_mask_loss_w_2 # Give your experiment a unique ID which is used in the log
>>>>>>> d45f26bf

DATA_CONFIG:
  DATASET_NAME: KITTIOdometry
  GENERATE_FILES: False # If true, the data will be pre-processed
  COMPUTE_MEAN_AND_STD: False # If true, the mean and std of the training data will be computed to use it in MEAN and STD.
  DATALOADER:
    NUM_WORKER: 2
    SHUFFLE: True
  SPLIT: # Specify the sequences here. We follow the KITTI format.
    TRAIN:
      - 0
      - 1
      - 2
      - 3
      - 4
      - 5
    VAL:
      - 6
      - 7
    TEST:
      - 8
      #- 9
      #- 10
     
  HEIGHT: 64 # Height of range images
  WIDTH: 2048 # Width of range images
  FOV_UP: 3.0 # Depends on the used LiDAR sensor
  FOV_DOWN: -25.0 # Depends on the used LiDAR sensor
  MAX_RANGE: 85.0 # Average max value in training set
  MIN_RANGE: 1.0 # Average min value in training set
  MEAN: 
    - 10.839 # Range
    - 0.005 # X
    - 0.494 # Y
    - -1.13 # Z
    - 0 #0.287 # Intensity
    
  STD:
    - 9.314 # Range
    - 11.521 # X
    - 8.262 # Y
    - 0.828 # Z
    - 1 #0.14 # Intensity

MODEL:
  N_PAST_STEPS: 5 # Number of input range images
  N_FUTURE_STEPS: 5 # Number of predicted future range images
  MASK_THRESHOLD: 0.5 # Threshold for valid point mask classification
  USE:
    XYZ: False # If true: x,y, and z coordinates will be used as additional input channels
    INTENSITY: False # If true: intensity will be used as additional input channel
  CHANNELS: # Number of channels in encoder and decoder, respectively.
    - 16
    - 32
    - 64
    - 128
    - 256
    - 512
  SKIP_IF_CHANNEL_SIZE: # Adds a skip connection between encoder and decoder at desired channels
    - 32
    - 64
    - 128
    - 256
  TEMPORAL_KERNEL_SIZE: # Kernel size along temporal dimension. '2' reduces the size of the temporal dimension by 1, '1' keeps the size.
    - 2
    - 2
    - 2
    - 2
    - 1
  CIRCULAR_PADDING: True
  NORM: batch # batch, group, none, instance
  N_CHANNELS_PER_GROUP: 16

TRAIN:
  LR: 0.001
  LR_EPOCH: 1
  LR_DECAY: 0.99
  MAX_EPOCH: 50
  BATCH_SIZE: 8
  BATCH_ACC: 4
  N_GPUS: 4
  LOG_EVERY_N_STEPS: 10
  LOSS_WEIGHT_CHAMFER_DISTANCE: 0.0
  LOSS_WEIGHT_RANGE_VIEW: 1.0
  LOSS_WEIGHT_MASK: 1.0

VALIDATION:
  SELECTED_SEQUENCE_AND_FRAME: # Only log point clouds for selected validation sequence and frame
    6:
      - 4
      - 10

TEST:
  N_BATCHES_TO_SAVE: -1 # If set to -1 and SAVE_POINT_CLOUDS is true, all batches of the test set will be saved.
  SAVE_POINT_CLOUDS: True
  N_DOWNSAMPLED_POINTS_CD: -1 # Can evaluate the CD on downsampled point clouds. Set -1 to evaluate on full point clouds.
  USE_OBJECT_MASK: False
  USE_GROUND_MASK: False<|MERGE_RESOLUTION|>--- conflicted
+++ resolved
@@ -1,9 +1,5 @@
 EXPERIMENT:
-<<<<<<< HEAD
-  ID: encoder_check # Give your experiment a unique ID which is used in the log
-=======
   ID: range_in_sem_mask_loss_w_2 # Give your experiment a unique ID which is used in the log
->>>>>>> d45f26bf
 
 DATA_CONFIG:
   DATASET_NAME: KITTIOdometry
